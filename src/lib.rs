//! The xpring-rs Library
//!
//! xpring-rs is a Rust client-side library that:
//!
//! - Performs some offline calculations around XRP Ledger wallet generation/derivation
//! - Provides an easy interface to interact with the XRP Ledger.
//!
//! # Features
//!
//! xpring-rs provides the following features:
//!
//! - Wallet generation and derivation (Seed-based or HD Wallet-based)
//! - Address validation
//! - Account balance retrieval
//! - Sending XRP Payments
use anyhow::Error;

// Private modules
#[macro_use]
mod javascript;
mod config;
mod util;
mod xpring;
mod x {
    tonic::include_proto!("org.xrpl.rpc.v1");
    pub mod prelude {
        pub use super::{
            currency_amount, get_transaction_response, payment::Path as xPath,
            transaction::TransactionData, xrp_ledger_api_service_client::XrpLedgerApiServiceClient,
            Account, AccountAddress, AccountRoot, Amount, CurrencyAmount, Destination,
            GetAccountInfoRequest, GetFeeRequest, GetFeeResponse, GetTransactionRequest,
            GetTransactionResponse, LastLedgerSequence, LedgerRange, Memo, Payment, Sequence,
            Signer, SigningPublicKey, SubmitTransactionRequest, Transaction, TransactionResult,
            XrpDropsAmount,
        };
    }
}
mod i {
    tonic::include_proto!("org.interledger.stream.proto");
    pub mod prelude {
        pub use super::{
            ilp_over_http_service_client::IlpOverHttpServiceClient, SendPaymentRequest,
            SendPaymentResponse, balance_service_client::BalanceServiceClient, GetBalanceRequest, GetBalanceResponse
        };
    }
}

// Public modules
pub mod address;
pub mod transaction;
pub mod wallet;
<<<<<<< HEAD
pub mod xrpclient;
=======
pub mod xrplclient;
pub mod ilpclient;
>>>>>>> 94839d33

pub use crate::xpring::{Xrpl, Ilp};<|MERGE_RESOLUTION|>--- conflicted
+++ resolved
@@ -49,11 +49,7 @@
 pub mod address;
 pub mod transaction;
 pub mod wallet;
-<<<<<<< HEAD
-pub mod xrpclient;
-=======
 pub mod xrplclient;
 pub mod ilpclient;
->>>>>>> 94839d33
 
 pub use crate::xpring::{Xrpl, Ilp};